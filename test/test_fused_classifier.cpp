--- conflicted
+++ resolved
@@ -16,7 +16,9 @@
 template <>
 struct scalar_random_op<nv_half> {
   EIGEN_EMPTY_STRUCT_CTOR(scalar_random_op)
-  nv_half operator()() const { return static_cast<nv_half>(random<float>()); }
+  inline const nv_half operator()() const {
+    return static_cast<nv_half>(random<float>());
+  }
 };
 }  // namespace Eigen::internal
 
@@ -124,7 +126,6 @@
                           cudaMemcpyHostToDevice));
   auto targetsTensor = std::make_shared<dllm::Tensor2D>(
       targetsDevicePtr, targetsLayout, dllm::toDtype<int>(), dllm::CUDA);
-  CHECK_CUDART(cudaDeviceSynchronize());
 
   {
     auto task = dllm::compute::FusedClassifier::call(logitsTensor, lossesTensor,
@@ -153,13 +154,8 @@
   }
   ASSERT_TRUE(
       torch::allclose(lossesRef.to(torch::kDouble), losses, 1e-5, atol));
-<<<<<<< HEAD
-  ASSERT_TRUE(
-      torch::allclose(gradRef.to(torch::kDouble), logits.grad(), 1e-5, atol));
-=======
   ASSERT_TRUE(torch::allclose(gradRef.to(torch::kDouble).slice(-1, 0, V),
                               logits.grad().slice(-1, 0, V), 1e-5, atol));
->>>>>>> 4e3f64ea
 
   CHECK_CUDART(cudaFree(logitsDevicePtr));
   CHECK_CUDART(cudaFree(lossesDevicePtr));
