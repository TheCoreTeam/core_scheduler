function(system)
    set(options STRIP)
    set(oneValueArgs OUTPUT_VARIABLE ERROR_VARIABLE WORKING_DIRECTORY)
    set(multiValueArgs COMMAND)
    cmake_parse_arguments(
            SYSTEM
            "${options}"
            "${oneValueArgs}"
            "${multiValueArgs}"
            "${ARGN}"
    )

    if (NOT DEFINED SYSTEM_WORKING_DIRECTORY)
        set(SYSTEM_WORKING_DIRECTORY "${PROJECT_SOURCE_DIR}")
    endif ()

    execute_process(
            COMMAND ${SYSTEM_COMMAND}
            OUTPUT_VARIABLE STDOUT
            ERROR_VARIABLE STDERR
            WORKING_DIRECTORY "${SYSTEM_WORKING_DIRECTORY}"
    )

    if ("${SYSTEM_STRIP}")
        string(STRIP "${STDOUT}" STDOUT)
        string(STRIP "${STDERR}" STDERR)
    endif ()

    set("${SYSTEM_OUTPUT_VARIABLE}" "${STDOUT}" PARENT_SCOPE)

    if (DEFINED SYSTEM_ERROR_VARIABLE)
        set("${SYSTEM_ERROR_VARIABLE}" "${STDERR}" PARENT_SCOPE)
    endif ()
endfunction()

if (NOT DEFINED PYTHON_EXECUTABLE)
    if (WIN32)
        set(PYTHON_EXECUTABLE "python.exe")
    else ()
        set(PYTHON_EXECUTABLE "python")
    endif ()
endif ()

if (UNIX)
    system(
            STRIP OUTPUT_VARIABLE PYTHON_EXECUTABLE
            COMMAND bash -c "type -P '${PYTHON_EXECUTABLE}'"
    )
endif ()

system(
        STRIP OUTPUT_VARIABLE PYTHON_VERSION
        COMMAND "${PYTHON_EXECUTABLE}" -c "print(__import__('platform').python_version())"
)

message(STATUS "Use Python version: ${PYTHON_VERSION}")
message(STATUS "Use Python executable: \"${PYTHON_EXECUTABLE}\"")

if (NOT DEFINED PYTHON_INCLUDE_DIR)
    message(STATUS "Auto detecting Python include directory...")
    system(
            STRIP OUTPUT_VARIABLE PYTHON_INCLUDE_DIR
            COMMAND "${PYTHON_EXECUTABLE}" -c "print(__import__('sysconfig').get_path('platinclude'))"
    )
endif ()

if ("${PYTHON_INCLUDE_DIR}" STREQUAL "")
    message(FATAL_ERROR "Python include directory not found")
else ()
    message(STATUS "Detected Python include directory: \"${PYTHON_INCLUDE_DIR}\"")
    include_directories("${PYTHON_INCLUDE_DIR}")
endif ()

system(
        STRIP OUTPUT_VARIABLE PYTHON_SITE_PACKAGES
        COMMAND "${PYTHON_EXECUTABLE}" -c "print(__import__('sysconfig').get_path('purelib'))"
)
message(STATUS "Detected Python site packages: \"${PYTHON_SITE_PACKAGES}\"")

if (NOT DEFINED TORCH_INCLUDE_PATH)
    message(STATUS "Auto detecting Torch include directory...")
    system(
            STRIP OUTPUT_VARIABLE TORCH_INCLUDE_PATH
            COMMAND "${PYTHON_EXECUTABLE}" -c "print('\\\;'.join(__import__('torch.utils.cpp_extension', fromlist=[None]).include_paths()))"
    )

    if ("${TORCH_INCLUDE_PATH}" STREQUAL "")
        set(TORCH_INCLUDE_PATH "${PYTHON_SITE_PACKAGES}/torch/include")
    endif ()
endif ()

if ("${TORCH_INCLUDE_PATH}" STREQUAL "")
    message(FATAL_ERROR "Torch include directory not found. Got: \"${TORCH_INCLUDE_PATH}\"")
else ()
    message(STATUS "Detected Torch include directory: \"${TORCH_INCLUDE_PATH}\"")
    include_directories(${TORCH_INCLUDE_PATH})
endif ()

if (NOT DEFINED TORCH_LIBRARY_PATH)
    message(STATUS "Auto detecting Torch library directory...")
    system(
            STRIP OUTPUT_VARIABLE TORCH_LIBRARY_PATH
            COMMAND "${PYTHON_EXECUTABLE}" -c "print('\\\;'.join(__import__('torch.utils.cpp_extension', fromlist=[None]).library_paths()))"
    )

    if ("${TORCH_LIBRARY_PATH}" STREQUAL "")
        set(TORCH_LIBRARY_PATH "${PYTHON_SITE_PACKAGES}/torch/lib")
    endif ()
endif ()

if ("${TORCH_LIBRARY_PATH}" STREQUAL "")
    message(FATAL_ERROR "Torch library directory not found. Got: \"${TORCH_LIBRARY_PATH}\"")
else ()
    message(STATUS "Detected Torch library directory: \"${TORCH_LIBRARY_PATH}\"")
endif ()

unset(TORCH_LIBRARIES)

foreach (VAR_PATH ${TORCH_LIBRARY_PATH})
    file(GLOB TORCH_LIBRARY "${VAR_PATH}/*")
    message(STATUS "Detected Torch libraries: \"${TORCH_LIBRARY}\"")
endforeach ()

find_package(Python COMPONENTS Interpreter Development REQUIRED)

if (DLLM_ENABLE_FLASH_ATTENTION)
    set(DLLM_FLASH_ATTENTION_SRC
            test_flash_attention.cpp
            test_layernorm.cpp
    )
else ()
    set(DLLM_FLASH_ATTENTION_SRC)
endif ()

add_executable(dllm_tests
        main.cpp
#        test_adamw.cpp
        test_fc.cpp
        test_relu.cpp
        test_gelu.cpp
        # test_fused_classifier.cpp
<<<<<<< HEAD
#        ${DLLM_FLASH_ATTENTION_SRC}
=======
        test_add.cpp
        ${DLLM_FLASH_ATTENTION_SRC}
        test_embedding.cpp
        ${DLLM_FLASH_ATTENTION_SRC}
>>>>>>> 44f05c47
)

target_include_directories(dllm_tests PRIVATE
        ${TORCH_INCLUDE_PATH}
)

target_link_libraries(dllm_tests PRIVATE
        dllm
        spdlog::spdlog
        CUDA::cudart
        CUDA::cublas
        Eigen3::Eigen
        GTest::gtest
        ${TORCH_LIBRARY}
        ${Python_LIBRARIES}
)

target_compile_options(dllm_tests PRIVATE
        $<$<CONFIG:Release>:-O3>
        $<$<CONFIG:Debug>:-O0>
)

add_executable(dllm_communication_tests
        main_communication.cpp
        test_all_reduce.cpp
        test_all_gather.cpp
        test_all_to_all.cpp
)

target_include_directories(dllm_communication_tests PRIVATE
        ${TORCH_INCLUDE_PATH}
)

target_link_libraries(dllm_communication_tests PRIVATE
        dllm
        spdlog::spdlog
        CUDA::cudart
        CUDA::cublas
        Eigen3::Eigen
        GTest::gtest
        MPI::MPI_CXX
        ${NCCL_LIBRARIES}
        ${TORCH_LIBRARY}
        ${Python_LIBRARIES}
)

target_compile_options(dllm_communication_tests PRIVATE
        $<$<CONFIG:Release>:-O3>
        $<$<CONFIG:Debug>:-O0>
)<|MERGE_RESOLUTION|>--- conflicted
+++ resolved
@@ -134,19 +134,15 @@
 
 add_executable(dllm_tests
         main.cpp
-#        test_adamw.cpp
+        test_adamw.cpp
         test_fc.cpp
         test_relu.cpp
         test_gelu.cpp
         # test_fused_classifier.cpp
-<<<<<<< HEAD
-#        ${DLLM_FLASH_ATTENTION_SRC}
-=======
         test_add.cpp
         ${DLLM_FLASH_ATTENTION_SRC}
         test_embedding.cpp
         ${DLLM_FLASH_ATTENTION_SRC}
->>>>>>> 44f05c47
 )
 
 target_include_directories(dllm_tests PRIVATE
