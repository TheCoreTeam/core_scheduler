--- conflicted
+++ resolved
@@ -139,13 +139,10 @@
         test_relu.cpp
         test_gelu.cpp
         # test_fused_classifier.cpp
-<<<<<<< HEAD
+        test_add.cpp
+        ${DLLM_FLASH_ATTENTION_SRC}
         test_embedding.cpp
 #        ${DLLM_FLASH_ATTENTION_SRC}
-=======
-        test_add.cpp
-        ${DLLM_FLASH_ATTENTION_SRC}
->>>>>>> 858daa59
 )
 
 target_include_directories(dllm_tests PRIVATE
