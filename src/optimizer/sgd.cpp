--- conflicted
+++ resolved
@@ -12,17 +12,6 @@
   if (w->layout.shape<0>() != dw->layout.shape<0>()) {
     SPDLOG_LOGGER_CRITICAL(&logger(), "Input data dim not same");
   }
-<<<<<<< HEAD
-  auto task = TaskCompute{[=, futureW = *w->future, future = *dw->future](
-                              const ContextCompute *context) {
-    util::waitFutureIfValid(futureW);
-    util::waitFutureIfValid(future);
-    stepKernel(context->cudaStream, *w, *dw, lr);
-    CHECK_CUDART(cudaStreamSynchronize(context->cudaStream));
-  }};
-  *w->future = task.get_future();
-  *dw->future = *w->future;
-=======
   auto task = TaskCompute{
       [w = w, dw = dw, lr = lr, dFuture = *w->future,
        dwFuture = dw->future->wFuture](const ContextCompute *context) mutable {
@@ -37,7 +26,6 @@
   const TaskFuture future = task.get_future();
   w->future->wFuture = future;
   dw->future->rFuture = future;
->>>>>>> 99c5ce36
   return task;
 }
 }  // namespace dllm::optimizer::Sgd