--- conflicted
+++ resolved
@@ -12,20 +12,6 @@
                     const std::shared_ptr<const Tensor2D> &w,
                     const cublasComputeType_t computeType) {
   // y: Batch x Sequence x Feature -> (Batch * Sequence) x Feature
-<<<<<<< HEAD
-  auto task =
-      TaskCompute{[=, futureY = *y->future, futureX = *x->future,
-                   futureW = *w->future](const ContextCompute *context) {
-        util::waitFutureIfValid(futureY);
-        util::waitFutureIfValid(futureX);
-        util::waitFutureIfValid(futureW);
-        RowMajorNTMatmulNoBias(context->cublasHandle, *x, *w, *y, computeType);
-        CHECK_CUDART(cudaStreamSynchronize(context->cudaStream));
-      }};
-  const auto &future = *y->future = task.get_future();
-  *x->future = future;
-  *w->future = future;
-=======
   auto task = TaskCompute{[computeType = computeType, x = x, w = w, y = y,
                            yFuture = *y->future, xFuture = x->future->wFuture,
                            wFuture = w->future->wFuture](
@@ -46,7 +32,6 @@
   x->future->rFuture = future;
   w->future->rFuture = future;
   y->future->wFuture = future;
->>>>>>> 99c5ce36
   return task;
 }
 
@@ -57,20 +42,6 @@
   // dx, x: M * K
   // dy: M * N
   // dw = dy^T @ x
-<<<<<<< HEAD
-  auto task = TaskCompute{[=, futureDw = *dw->future, futureDy = *dy->future,
-                           futureX =
-                               *x->future](const ContextCompute *context) {
-    util::waitFutureIfValid(futureDw);
-    util::waitFutureIfValid(futureDy);
-    util::waitFutureIfValid(futureX);
-    RowMajorTNMatmulNoBias(context->cublasHandle, *dy, *x, *dw, computeType);
-    CHECK_CUDART(cudaStreamSynchronize(context->cudaStream));
-  }};
-  const auto &future = *dw->future = task.get_future();
-  *dy->future = future;
-  *x->future = future;
-=======
   auto task = TaskCompute{
       [computeType = computeType, dy = dy, x = x, dw = dw,
        dwFuture = *dw->future, dyFuture = dy->future->wFuture,
@@ -92,7 +63,6 @@
   dw->future->wFuture = future;
   dy->future->rFuture = future;
   x->future->rFuture = future;
->>>>>>> 99c5ce36
   return task;
 }
 
@@ -103,20 +73,6 @@
   // dw, w: N * K
   // dy: M * N
   // dx = dy @ w
-<<<<<<< HEAD
-  auto task = TaskCompute{[=, futureDx = *dx->future, futureDy = *dy->future,
-                           futureW =
-                               *w->future](const ContextCompute *context) {
-    util::waitFutureIfValid(futureDx);
-    util::waitFutureIfValid(futureDy);
-    util::waitFutureIfValid(futureW);
-    RowMajorNNMatmulNoBias(context->cublasHandle, *dy, *w, *dx, computeType);
-    CHECK_CUDART(cudaStreamSynchronize(context->cudaStream));
-  }};
-  const auto &future = *dx->future = task.get_future();
-  *dy->future = future;
-  *w->future = future;
-=======
   auto task = TaskCompute{
       [computeType = computeType, dy = dy, w = w, dx = dx,
        dxFuture = *dx->future, dyFuture = dy->future->wFuture,
@@ -138,7 +94,6 @@
   dx->future->wFuture = future;
   dy->future->rFuture = future;
   w->future->rFuture = future;
->>>>>>> 99c5ce36
   return task;
 }
 }  // namespace dllm::compute::FcNoBias