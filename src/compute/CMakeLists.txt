set(DLLM_COMPUTE_SRCS
        ${CMAKE_CURRENT_SOURCE_DIR}/mse.cpp
        ${CMAKE_CURRENT_SOURCE_DIR}/mse.cu
        ${CMAKE_CURRENT_SOURCE_DIR}/relu.cpp
        ${CMAKE_CURRENT_SOURCE_DIR}/relu.cu
        ${CMAKE_CURRENT_SOURCE_DIR}/gelu.cpp
        ${CMAKE_CURRENT_SOURCE_DIR}/gelu.cu
        ${CMAKE_CURRENT_SOURCE_DIR}/init.cpp
        ${CMAKE_CURRENT_SOURCE_DIR}/init.cu
        ${CMAKE_CURRENT_SOURCE_DIR}/random.cpp
        ${CMAKE_CURRENT_SOURCE_DIR}/random.cu
        ${CMAKE_CURRENT_SOURCE_DIR}/fc.cpp
        ${CMAKE_CURRENT_SOURCE_DIR}/matmul.cpp
<<<<<<< HEAD
        ${CMAKE_CURRENT_SOURCE_DIR}/nll.cpp
        ${CMAKE_CURRENT_SOURCE_DIR}/nll.cu
        ${CMAKE_CURRENT_SOURCE_DIR}/softmax.cpp
        ${CMAKE_CURRENT_SOURCE_DIR}/softmax.cu
=======
        ${CMAKE_CURRENT_SOURCE_DIR}/fused_classifier.cpp
        ${CMAKE_CURRENT_SOURCE_DIR}/fused_classifier.cu
>>>>>>> 99c5ce36
)
set(DLLM_COMPUTE_SRCS ${DLLM_COMPUTE_SRCS} PARENT_SCOPE)<|MERGE_RESOLUTION|>--- conflicted
+++ resolved
@@ -11,14 +11,7 @@
         ${CMAKE_CURRENT_SOURCE_DIR}/random.cu
         ${CMAKE_CURRENT_SOURCE_DIR}/fc.cpp
         ${CMAKE_CURRENT_SOURCE_DIR}/matmul.cpp
-<<<<<<< HEAD
-        ${CMAKE_CURRENT_SOURCE_DIR}/nll.cpp
-        ${CMAKE_CURRENT_SOURCE_DIR}/nll.cu
-        ${CMAKE_CURRENT_SOURCE_DIR}/softmax.cpp
-        ${CMAKE_CURRENT_SOURCE_DIR}/softmax.cu
-=======
         ${CMAKE_CURRENT_SOURCE_DIR}/fused_classifier.cpp
         ${CMAKE_CURRENT_SOURCE_DIR}/fused_classifier.cu
->>>>>>> 99c5ce36
 )
 set(DLLM_COMPUTE_SRCS ${DLLM_COMPUTE_SRCS} PARENT_SCOPE)