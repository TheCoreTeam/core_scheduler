#include "compute/random.h"

#include "util.h"

namespace dllm::compute::Random {
void gaussianKernel(const ContextCompute *context, Tensor1D &tensor);

void uniformKernel(const ContextCompute *context, Tensor1D &tensor);

TaskCompute gaussian(const std::shared_ptr<Tensor1D> &x) {
<<<<<<< HEAD
  auto task =
      TaskCompute{[=, future = *x->future](const ContextCompute *context) {
        util::waitFutureIfValid(future);
        gaussianKernel(context, *x);
        CHECK_CUDART(cudaStreamSynchronize(context->cudaStream));
      }};
  *x->future = task.get_future();
=======
  auto task = TaskCompute{
      [x = x, future = *x->future](const ContextCompute *context) mutable {
        util::FutureGuard rGuard{future.rFuture};
        util::FutureGuard wGuard{future.wFuture};
        gaussianKernel(context, *x);
        CHECK_CUDART(cudaStreamSynchronize(context->cudaStream));
        x.reset();
      }};
  const TaskFuture future = task.get_future();
  x->future->rFuture = future;
  x->future->wFuture = future;
>>>>>>> 99c5ce36
  return task;
}

TaskCompute uniform(const std::shared_ptr<Tensor1D> &x) {
<<<<<<< HEAD
  auto task =
      TaskCompute{[=, future = *x->future](const ContextCompute *context) {
        util::waitFutureIfValid(future);
        uniformKernel(context, *x);
        CHECK_CUDART(cudaStreamSynchronize(context->cudaStream));
      }};
  *x->future = task.get_future();
=======
  auto task = TaskCompute{
      [x = x, future = *x->future](const ContextCompute *context) mutable {
        {
          util::FutureGuard rGuard{future.rFuture};
          util::FutureGuard wGuard{future.wFuture};
          uniformKernel(context, *x);
        }
        CHECK_CUDART(cudaStreamSynchronize(context->cudaStream));
        x.reset();
      }};
  const TaskFuture future = task.get_future();
  x->future->rFuture = future;
  x->future->wFuture = future;
>>>>>>> 99c5ce36
  return task;
}
}  // namespace dllm::compute::Random<|MERGE_RESOLUTION|>--- conflicted
+++ resolved
@@ -8,15 +8,6 @@
 void uniformKernel(const ContextCompute *context, Tensor1D &tensor);
 
 TaskCompute gaussian(const std::shared_ptr<Tensor1D> &x) {
-<<<<<<< HEAD
-  auto task =
-      TaskCompute{[=, future = *x->future](const ContextCompute *context) {
-        util::waitFutureIfValid(future);
-        gaussianKernel(context, *x);
-        CHECK_CUDART(cudaStreamSynchronize(context->cudaStream));
-      }};
-  *x->future = task.get_future();
-=======
   auto task = TaskCompute{
       [x = x, future = *x->future](const ContextCompute *context) mutable {
         util::FutureGuard rGuard{future.rFuture};
@@ -28,20 +19,10 @@
   const TaskFuture future = task.get_future();
   x->future->rFuture = future;
   x->future->wFuture = future;
->>>>>>> 99c5ce36
   return task;
 }
 
 TaskCompute uniform(const std::shared_ptr<Tensor1D> &x) {
-<<<<<<< HEAD
-  auto task =
-      TaskCompute{[=, future = *x->future](const ContextCompute *context) {
-        util::waitFutureIfValid(future);
-        uniformKernel(context, *x);
-        CHECK_CUDART(cudaStreamSynchronize(context->cudaStream));
-      }};
-  *x->future = task.get_future();
-=======
   auto task = TaskCompute{
       [x = x, future = *x->future](const ContextCompute *context) mutable {
         {
@@ -55,7 +36,6 @@
   const TaskFuture future = task.get_future();
   x->future->rFuture = future;
   x->future->wFuture = future;
->>>>>>> 99c5ce36
   return task;
 }
 }  // namespace dllm::compute::Random