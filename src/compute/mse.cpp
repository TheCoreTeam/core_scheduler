--- conflicted
+++ resolved
@@ -18,14 +18,6 @@
     SPDLOG_LOGGER_CRITICAL(&logger(), "Input data dim not same");
   }
   auto task =
-<<<<<<< HEAD
-      TaskCompute{[=, futureError = *error->future, futureX = *x->future,
-                   futureY = *y->future](const ContextCompute *context) {
-        util::waitFutureIfValid(futureError);
-        util::waitFutureIfValid(futureX);
-        util::waitFutureIfValid(futureY);
-        forwardKernel(context->cudaStream, *error, *x, *y);
-=======
       TaskCompute{[error = error, x = x, y = y, errorFuture = *error->future,
                    xFuture = x->future->wFuture, yFuture = y->future->rFuture](
                       const ContextCompute *context) mutable {
@@ -36,22 +28,15 @@
           util::FutureGuard yGuard{yFuture};
           forwardKernel(context->cudaStream, *error, *x, *y);
         }
->>>>>>> 99c5ce36
         CHECK_CUDART(cudaStreamSynchronize(context->cudaStream));
         error.reset();
         x.reset();
         y.reset();
       }};
-<<<<<<< HEAD
-  const auto &future = *error->future = task.get_future();
-  *x->future = future;
-  *y->future = future;
-=======
   const TaskFuture future = task.get_future();
   error->future->wFuture = future;
   x->future->rFuture = future;
   y->future->rFuture = future;
->>>>>>> 99c5ce36
   return task;
 }
 
@@ -63,14 +48,6 @@
     SPDLOG_LOGGER_CRITICAL(&logger(), "Input data dim not same");
   }
   auto task =
-<<<<<<< HEAD
-      TaskCompute{[=, futureDx = *dx->future, futureX = *x->future,
-                   futureY = *y->future](const ContextCompute *context) {
-        util::waitFutureIfValid(futureDx);
-        util::waitFutureIfValid(futureX);
-        util::waitFutureIfValid(futureY);
-        backwardKernel(context->cudaStream, *dx, *x, *y);
-=======
       TaskCompute{[dx = dx, x = x, y = y, dxFuture = *dx->future,
                    xFuture = x->future->wFuture, yFuture = y->future->wFuture](
                       const ContextCompute *context) mutable {
@@ -81,22 +58,15 @@
           util::FutureGuard yGuard{yFuture};
           backwardKernel(context->cudaStream, *dx, *x, *y);
         }
->>>>>>> 99c5ce36
         CHECK_CUDART(cudaStreamSynchronize(context->cudaStream));
         dx.reset();
         x.reset();
         y.reset();
       }};
-<<<<<<< HEAD
-  const auto &future = *dx->future = task.get_future();
-  *x->future = future;
-  *y->future = future;
-=======
   const TaskFuture future = task.get_future();
   dx->future->wFuture = future;
   x->future->rFuture = future;
   y->future->rFuture = future;
->>>>>>> 99c5ce36
   return task;
 }
 }  // namespace dllm::compute::Mse