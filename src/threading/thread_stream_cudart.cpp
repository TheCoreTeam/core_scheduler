--- conflicted
+++ resolved
@@ -29,16 +29,12 @@
   CHECK_CUDART(cudaSetDevice(deviceRank));
   CHECK_CUDART(
       cudaStreamCreateWithFlags(&context.cudaStream, cudaStreamNonBlocking));
-<<<<<<< HEAD
-  CHECK_CUDART(cudaDeviceGetDefaultMemPool(&context.memPool, deviceRank));
-=======
   const auto stream = c10::cuda::getStreamFromExternal(
       context.cudaStream, static_cast<c10::DeviceIndex>(context.deviceRank));
   c10::cuda::CUDAStreamGuard streamGuard{stream};
   c10::cuda::CUDAGuard deviceGuard{
     static_cast<c10::DeviceIndex>(context.deviceRank)};
 
->>>>>>> 4e3f64ea
   while (!shutDown->load()) {
     TaskCudart task;
     std::unique_lock lock{*queueMutex};
