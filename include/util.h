#pragma once
#include "tensor.h"
#include "threading/task_compute.h"

namespace dllm::util {
<<<<<<< HEAD
template <typename Future>
__inline__ __attribute__((always_inline)) void waitFutureIfValid(
    Future &&future) {
  if (future.valid()) {
    future.wait();
=======
struct FutureGuard {
  TaskFuture &future;
  explicit FutureGuard(TaskFuture &future) : future{future} {
    if (future.valid()) {
      future.wait();
    }
  }

  explicit FutureGuard(const std::shared_ptr<TaskFuture> &future)
      : future{*future} {
    if (future->valid()) {
      future->wait();
    }
>>>>>>> 99c5ce36
  }

  ~FutureGuard() { future = {}; }

  void reset() const { future = {}; }
};

constexpr __inline__ __attribute__((always_inline)) int ceilDiv(int a, int b) {
  return (a + b - 1) / b;
}

constexpr __inline__ __attribute__((always_inline)) long ceilDiv(long a,
                                                                 long b) {
  return (a + b - 1) / b;
}

template <int OutN, int InN>
__inline__ __attribute__((always_inline)) Tensor<OutN> flatten_impl(
    const Tensor<InN> &tensor, std::true_type /* OutN != 1 */) {
  return {tensor.data(),
          cute::make_layout(
              cute::make_layout(
                  cute::size(
                      cute::take<0, decltype(tensor.layout)::rank - (OutN - 1)>(
                          tensor.layout)),
                  cute::stride<decltype(tensor.layout)::rank - OutN>(
                      tensor.layout)),
              cute::layout<decltype(tensor.layout)::rank - (OutN - 1)>(
                  tensor.layout)),
          tensor.dtype, tensor.deviceType, tensor.future};
}

template <int OutN, int InN>
__inline__ __attribute__((always_inline)) Tensor<OutN> flatten_impl(
    const Tensor<InN> &tensor, std::false_type /* OutN == 1 */) {
  return {tensor.data(),
          cute::make_layout(cute::shape(cute::size(tensor.layout)),
                            cute::make_stride(cute::_1{})),
          tensor.dtype, tensor.deviceType, tensor.future};
}

template <int OutN, int InN>
__inline__ __attribute__((always_inline)) Tensor<OutN> flatten(
    const Tensor<InN> &tensor) {
  static_assert(InN > 1 && OutN < InN);
  if constexpr (OutN != 1) {
    return flatten_impl<OutN>(tensor, std::true_type{});
  } else {
    return flatten_impl<OutN>(tensor, std::false_type{});
  }
}

template <int OutN, template <int> class T, int InN>
auto flatten_impl(const std::shared_ptr<T<InN>> &tensor,
                  std::true_type /* OutN != 1 */) {
  return std::make_shared<T<OutN>>(
      tensor->data(),
      cute::make_layout(
          cute::make_layout(
              cute::size(
                  cute::take<0, decltype(tensor->layout)::rank - (OutN - 1)>(
                      tensor->layout)),
              cute::stride<decltype(tensor->layout)::rank - OutN>(
                  tensor->layout)),
          cute::layout<decltype(tensor->layout)::rank - (OutN - 1)>(
              tensor->layout)),
      tensor->dtype, tensor->deviceType, tensor->future);
}

template <int OutN, template <int> class T, int InN>
auto flatten_impl(const std::shared_ptr<T<InN>> &tensor,
                  std::false_type /* OutN == 1 */) {
  return std::make_shared<T<OutN>>(
      tensor->data(),
      cute::make_layout(cute::make_shape(cute::size(tensor->layout)),
                        cute::make_stride(cute::_1{})),
      tensor->dtype, tensor->deviceType, tensor->future);
}

template <int OutN, template <int> class T, int InN>
auto flatten(const std::shared_ptr<T<InN>> &tensor) {
  static_assert(isTensor<T, InN>);
  static_assert(InN > 1 && OutN < InN);
  if constexpr (OutN != 1) {
    return flatten_impl<OutN>(tensor, std::true_type{});
  } else {
    return flatten_impl<OutN>(tensor, std::false_type{});
  }
}

// Binary hacking to improve performance - be careful
template <typename T>
__inline__ __attribute__((always_inline)) const std::shared_ptr<const T> &
toConstSharedPtr(const std::shared_ptr<T> &ptr) {
  static_assert(sizeof(const std::shared_ptr<T> &) ==
                sizeof(const std::shared_ptr<const T> &));
  return reinterpret_cast<const std::shared_ptr<const T> &>(ptr);
}

// Binary hacking to improve performance - be careful
template <typename T>
__inline__ __attribute__((always_inline)) std::shared_ptr<const T> &
toConstSharedPtr(std::shared_ptr<T> &ptr) {
  static_assert(sizeof(std::shared_ptr<T> &) ==
                sizeof(std::shared_ptr<const T> &));
  return reinterpret_cast<std::shared_ptr<const T> &>(ptr);
}
}  // namespace dllm::util<|MERGE_RESOLUTION|>--- conflicted
+++ resolved
@@ -3,13 +3,6 @@
 #include "threading/task_compute.h"
 
 namespace dllm::util {
-<<<<<<< HEAD
-template <typename Future>
-__inline__ __attribute__((always_inline)) void waitFutureIfValid(
-    Future &&future) {
-  if (future.valid()) {
-    future.wait();
-=======
 struct FutureGuard {
   TaskFuture &future;
   explicit FutureGuard(TaskFuture &future) : future{future} {
@@ -23,7 +16,6 @@
     if (future->valid()) {
       future->wait();
     }
->>>>>>> 99c5ce36
   }
 
   ~FutureGuard() { future = {}; }
